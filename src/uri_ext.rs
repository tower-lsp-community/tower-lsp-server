--- conflicted
+++ resolved
@@ -140,32 +140,20 @@
         #[cfg(windows)]
         let raw_uri = {
             // we want to parse a triple-slash path for Windows paths
-<<<<<<< HEAD
-            // it's a shorthand for `file://localhost/C:/Windows` with the `localhost` omitted
-            format!(
-                "file:///{}",
-                capitalize_drive_letter(&fragment.to_string_lossy()).replace('\\', "/")
-=======
             // it's a shorthand for `file://localhost/C:/Windows` with the `localhost` omitted.
             // We encode the driver Letter `C:` as well. LSP Specification allows it.
             // https://microsoft.github.io/language-server-protocol/specifications/lsp/3.17/specification/#uri
             format!(
                 "file:///{}",
                 percent_encoding::utf8_percent_encode(
-                    &fragment.to_string_lossy().replace('\\', "/"),
+                    capitalize_drive_letter(&fragment.to_string_lossy().replace('\\', "/")),
                     &ASCII_SET
                 )
             )
-        } else {
-            format!(
-                "file://{}",
-                percent_encoding::utf8_percent_encode(&fragment.to_string_lossy(), &ASCII_SET)
->>>>>>> 9fafa1e7
-            )
         };
 
         #[cfg(not(windows))]
-        let raw_uri = { format!("file://{}", fragment.to_string_lossy()) };
+        let raw_uri = { format!("file://{}", percent_encoding::utf8_percent_encode(&fragment.to_string_lossy(), &ASCII_SET)) };
 
         Self::from_str(&raw_uri).ok()
     }
@@ -234,14 +222,13 @@
     fn test_windows_uri_roundtrip_conversion() {
         use std::str::FromStr;
 
-<<<<<<< HEAD
         let uris = [
             Uri::from_str("file:///C:/some/path/to/file.txt").unwrap(),
             Uri::from_str("file:///c:/some/path/to/file.txt").unwrap(),
             Uri::from_str("file:///c%3A/some/path/to/file.txt").unwrap(),
         ];
 
-        let final_uri = Uri::from_str("file:///C:/some/path/to/file.txt").unwrap();
+        let final_uri = Uri::from_str("file:///C%3A/some/path/to/file.txt").unwrap();
 
         for uri in uris {
             let path = uri.to_file_path().unwrap();
@@ -261,22 +248,8 @@
                 conv.as_str()
             );
         }
-=======
-        let uri = Uri::from_str("file:///C%3A/Windows").unwrap();
-        let path = uri.to_file_path().unwrap();
-        assert_eq!(&path, Path::new("C:/Windows"), "uri={uri:?}");
-
-        let conv = Uri::from_file_path(&path).unwrap();
-
-        assert_eq!(
-            uri,
-            conv,
-            "path={path:?} left={} right={}",
-            uri.as_str(),
-            conv.as_str()
-        );
->>>>>>> 9fafa1e7
-    }
+    }
+
     #[test]
     #[cfg(unix)]
     fn test_path_to_uri() {
